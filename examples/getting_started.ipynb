{
 "cells": [
  {
   "cell_type": "markdown",
   "metadata": {},
   "source": [
    "# Getting Started\n",
    "\n",
    "This notebook is to help new users get started with using the `pysplot` python package for spatiotemporal plotting.\n",
    "We will run through examples of how to retrieve spatial and science data and combine it into an object that will be suitable for `pysplot` plotting."
   ]
  },
  {
   "cell_type": "code",
   "execution_count": null,
   "metadata": {},
   "outputs": [
    {
     "name": "stdout",
     "output_type": "stream",
     "text": [
      "Requirement already satisfied: pyspedas in /Users/mow1/projects/pysplot/testing/lib/python3.9/site-packages (1.7.1)\n",
      "Requirement already satisfied: numpy>=1.20.0 in /Users/mow1/projects/pysplot/testing/lib/python3.9/site-packages (from pyspedas) (1.26.4)\n",
      "Requirement already satisfied: requests in /Users/mow1/projects/pysplot/testing/lib/python3.9/site-packages (from pyspedas) (2.32.3)\n",
      "Requirement already satisfied: geopack>=1.0.11 in /Users/mow1/projects/pysplot/testing/lib/python3.9/site-packages (from pyspedas) (1.0.11)\n",
      "Requirement already satisfied: scipy in /Users/mow1/projects/pysplot/testing/lib/python3.9/site-packages (from pyspedas) (1.13.1)\n",
      "Requirement already satisfied: cdflib in /Users/mow1/projects/pysplot/testing/lib/python3.9/site-packages (from pyspedas) (1.3.2)\n",
      "Requirement already satisfied: cdasws>=1.7.24 in /Users/mow1/projects/pysplot/testing/lib/python3.9/site-packages (from pyspedas) (1.8.9)\n",
      "Requirement already satisfied: netCDF4>=1.6.2 in /Users/mow1/projects/pysplot/testing/lib/python3.9/site-packages (from pyspedas) (1.7.2)\n",
      "Requirement already satisfied: pywavelets in /Users/mow1/projects/pysplot/testing/lib/python3.9/site-packages (from pyspedas) (1.6.0)\n",
      "Requirement already satisfied: astropy in /Users/mow1/projects/pysplot/testing/lib/python3.9/site-packages (from pyspedas) (6.0.1)\n",
      "Requirement already satisfied: hapiclient>=0.2.2 in /Users/mow1/projects/pysplot/testing/lib/python3.9/site-packages (from pyspedas) (0.2.6)\n",
      "Requirement already satisfied: pytplot-mpl-temp>=2.2.50 in /Users/mow1/projects/pysplot/testing/lib/python3.9/site-packages (from pyspedas) (2.2.51)\n",
      "Requirement already satisfied: viresclient in /Users/mow1/projects/pysplot/testing/lib/python3.9/site-packages (from pyspedas) (0.12.1)\n",
      "Requirement already satisfied: python-dateutil>=2.8.0 in /Users/mow1/projects/pysplot/testing/lib/python3.9/site-packages (from cdasws>=1.7.24->pyspedas) (2.9.0.post0)\n",
      "Requirement already satisfied: urllib3>=1.24.1 in /Users/mow1/projects/pysplot/testing/lib/python3.9/site-packages (from cdasws>=1.7.24->pyspedas) (2.3.0)\n",
      "Requirement already satisfied: isodate>=0.6.0 in /Users/mow1/projects/pysplot/testing/lib/python3.9/site-packages (from hapiclient>=0.2.2->pyspedas) (0.7.2)\n",
      "Requirement already satisfied: joblib in /Users/mow1/projects/pysplot/testing/lib/python3.9/site-packages (from hapiclient>=0.2.2->pyspedas) (1.4.2)\n",
      "Requirement already satisfied: pandas>=0.23 in /Users/mow1/projects/pysplot/testing/lib/python3.9/site-packages (from hapiclient>=0.2.2->pyspedas) (2.2.3)\n",
      "Requirement already satisfied: cftime in /Users/mow1/projects/pysplot/testing/lib/python3.9/site-packages (from netCDF4>=1.6.2->pyspedas) (1.6.4.post1)\n",
      "Requirement already satisfied: certifi in /Users/mow1/projects/pysplot/testing/lib/python3.9/site-packages (from netCDF4>=1.6.2->pyspedas) (2024.12.14)\n",
      "Requirement already satisfied: matplotlib>=3.6.2 in /Users/mow1/projects/pysplot/testing/lib/python3.9/site-packages (from pytplot-mpl-temp>=2.2.50->pyspedas) (3.9.4)\n",
      "Requirement already satisfied: xarray in /Users/mow1/projects/pysplot/testing/lib/python3.9/site-packages (from pytplot-mpl-temp>=2.2.50->pyspedas) (2024.7.0)\n",
      "Requirement already satisfied: charset-normalizer<4,>=2 in /Users/mow1/projects/pysplot/testing/lib/python3.9/site-packages (from requests->pyspedas) (3.4.1)\n",
      "Requirement already satisfied: idna<4,>=2.5 in /Users/mow1/projects/pysplot/testing/lib/python3.9/site-packages (from requests->pyspedas) (3.10)\n",
      "Requirement already satisfied: pyerfa>=2.0.1.1 in /Users/mow1/projects/pysplot/testing/lib/python3.9/site-packages (from astropy->pyspedas) (2.0.1.5)\n",
      "Requirement already satisfied: astropy-iers-data>=0.2024.2.26.0.28.55 in /Users/mow1/projects/pysplot/testing/lib/python3.9/site-packages (from astropy->pyspedas) (0.2025.1.13.0.34.51)\n",
      "Requirement already satisfied: PyYAML>=3.13 in /Users/mow1/projects/pysplot/testing/lib/python3.9/site-packages (from astropy->pyspedas) (6.0.2)\n",
      "Requirement already satisfied: packaging>=19.0 in /Users/mow1/projects/pysplot/testing/lib/python3.9/site-packages (from astropy->pyspedas) (24.2)\n",
      "Requirement already satisfied: Jinja2>=2.10 in /Users/mow1/projects/pysplot/testing/lib/python3.9/site-packages (from viresclient->pyspedas) (3.1.5)\n",
      "Requirement already satisfied: tables>=3.4.4 in /Users/mow1/projects/pysplot/testing/lib/python3.9/site-packages (from viresclient->pyspedas) (3.9.2)\n",
      "Requirement already satisfied: tqdm>=4.23.0 in /Users/mow1/projects/pysplot/testing/lib/python3.9/site-packages (from viresclient->pyspedas) (4.67.1)\n",
      "Requirement already satisfied: MarkupSafe>=2.0 in /Users/mow1/projects/pysplot/testing/lib/python3.9/site-packages (from Jinja2>=2.10->viresclient->pyspedas) (3.0.2)\n",
      "Requirement already satisfied: contourpy>=1.0.1 in /Users/mow1/projects/pysplot/testing/lib/python3.9/site-packages (from matplotlib>=3.6.2->pytplot-mpl-temp>=2.2.50->pyspedas) (1.3.0)\n",
      "Requirement already satisfied: cycler>=0.10 in /Users/mow1/projects/pysplot/testing/lib/python3.9/site-packages (from matplotlib>=3.6.2->pytplot-mpl-temp>=2.2.50->pyspedas) (0.12.1)\n",
      "Requirement already satisfied: fonttools>=4.22.0 in /Users/mow1/projects/pysplot/testing/lib/python3.9/site-packages (from matplotlib>=3.6.2->pytplot-mpl-temp>=2.2.50->pyspedas) (4.55.3)\n",
      "Requirement already satisfied: kiwisolver>=1.3.1 in /Users/mow1/projects/pysplot/testing/lib/python3.9/site-packages (from matplotlib>=3.6.2->pytplot-mpl-temp>=2.2.50->pyspedas) (1.4.7)\n",
      "Requirement already satisfied: pillow>=8 in /Users/mow1/projects/pysplot/testing/lib/python3.9/site-packages (from matplotlib>=3.6.2->pytplot-mpl-temp>=2.2.50->pyspedas) (11.1.0)\n",
      "Requirement already satisfied: pyparsing>=2.3.1 in /Users/mow1/projects/pysplot/testing/lib/python3.9/site-packages (from matplotlib>=3.6.2->pytplot-mpl-temp>=2.2.50->pyspedas) (3.2.1)\n",
      "Requirement already satisfied: importlib-resources>=3.2.0 in /Users/mow1/projects/pysplot/testing/lib/python3.9/site-packages (from matplotlib>=3.6.2->pytplot-mpl-temp>=2.2.50->pyspedas) (6.5.2)\n",
      "Requirement already satisfied: pytz>=2020.1 in /Users/mow1/projects/pysplot/testing/lib/python3.9/site-packages (from pandas>=0.23->hapiclient>=0.2.2->pyspedas) (2024.2)\n",
      "Requirement already satisfied: tzdata>=2022.7 in /Users/mow1/projects/pysplot/testing/lib/python3.9/site-packages (from pandas>=0.23->hapiclient>=0.2.2->pyspedas) (2024.2)\n",
      "Requirement already satisfied: six>=1.5 in /Users/mow1/projects/pysplot/testing/lib/python3.9/site-packages (from python-dateutil>=2.8.0->cdasws>=1.7.24->pyspedas) (1.17.0)\n",
      "Requirement already satisfied: numexpr>=2.6.2 in /Users/mow1/projects/pysplot/testing/lib/python3.9/site-packages (from tables>=3.4.4->viresclient->pyspedas) (2.10.2)\n",
      "Requirement already satisfied: py-cpuinfo in /Users/mow1/projects/pysplot/testing/lib/python3.9/site-packages (from tables>=3.4.4->viresclient->pyspedas) (9.0.0)\n",
      "Requirement already satisfied: blosc2>=2.3.0 in /Users/mow1/projects/pysplot/testing/lib/python3.9/site-packages (from tables>=3.4.4->viresclient->pyspedas) (2.5.1)\n",
      "Requirement already satisfied: ndindex>=1.4 in /Users/mow1/projects/pysplot/testing/lib/python3.9/site-packages (from blosc2>=2.3.0->tables>=3.4.4->viresclient->pyspedas) (1.9.2)\n",
      "Requirement already satisfied: msgpack in /Users/mow1/projects/pysplot/testing/lib/python3.9/site-packages (from blosc2>=2.3.0->tables>=3.4.4->viresclient->pyspedas) (1.1.0)\n",
      "Requirement already satisfied: zipp>=3.1.0 in /Users/mow1/projects/pysplot/testing/lib/python3.9/site-packages (from importlib-resources>=3.2.0->matplotlib>=3.6.2->pytplot-mpl-temp>=2.2.50->pyspedas) (3.21.0)\n"
     ]
    }
   ],
   "source": [
    "## install if not present\n",
    "### !pip install pyspedas"
   ]
  },
  {
   "cell_type": "code",
   "execution_count": null,
   "metadata": {},
   "outputs": [],
   "source": []
  },
  {
   "cell_type": "code",
   "execution_count": 10,
   "metadata": {},
   "outputs": [],
   "source": [
    "from sunpy.coordinates import GeocentricSolarEcliptic\n",
    "import astropy.coordinates\n",
    "import astropy.units as u\n",
    "import pyspedas\n",
    "\n",
    "from pysplot.io.data import SpatialData, ScienceData, SpatialTimeData"
   ]
  },
  {
   "cell_type": "markdown",
   "metadata": {},
   "source": [
    "### Step 1: Create SpatialData and ScienceData object\n",
    "\n",
    "Here we will step through an example of splotting MMS data for one month.\n",
    "\n",
    "SpatialData is an object containing information on the location of the spacecraft.\n",
    "SpatialData expects data to be fed in with a dictionary where 'x' is a list of epochs in datetime format and 'y' contains the values.\n",
    "If you use `pyspedas` to retrieve the data, the data will output in the correct format if the keyword `notplot=True`. Otherwise, you could read in the data however you like and make sure the input dictionary contains 'x' and 'y' in the same format.\n",
    "\n",
    "Splot is designed work with `sunpy` and `astropy`, especially the coordinate frames and units."
   ]
  },
  {
   "cell_type": "code",
   "execution_count": 2,
   "metadata": {},
   "outputs": [
    {
     "name": "stderr",
     "output_type": "stream",
     "text": [
      "16-Jan-25 19:51:26: Loading pydata/mms1/mec/srvy/l2/epht89q/2020/01/mms1_mec_srvy_l2_epht89q_20200101_v2.2.0.cdf\n",
      "16-Jan-25 19:51:26: Loading pydata/mms1/mec/srvy/l2/epht89q/2020/01/mms1_mec_srvy_l2_epht89q_20200102_v2.2.0.cdf\n",
      "16-Jan-25 19:51:26: Loading pydata/mms1/mec/srvy/l2/epht89q/2020/01/mms1_mec_srvy_l2_epht89q_20200103_v2.2.0.cdf\n",
      "16-Jan-25 19:51:26: Loading pydata/mms1/mec/srvy/l2/epht89q/2020/01/mms1_mec_srvy_l2_epht89q_20200104_v2.2.0.cdf\n",
      "16-Jan-25 19:51:26: Floating point data values for variable mms1_mec_loss_cone_angle_s are all fillval (-1.000000e+31)\n",
      "16-Jan-25 19:51:26: Floating point data values for variable mms1_mec_loss_cone_angle_n are all fillval (-1.000000e+31)\n",
      "16-Jan-25 19:51:26: Floating point data values for variable mms1_mec_pfs_geod_latlon are all fillval (-1.000000e+31)\n",
      "16-Jan-25 19:51:26: Floating point data values for variable mms1_mec_pfn_geod_latlon are all fillval (-1.000000e+31)\n",
      "16-Jan-25 19:51:26: Floating point data values for variable mms1_mec_pfs_gsm are all fillval (-1.000000e+31)\n",
      "16-Jan-25 19:51:26: Floating point data values for variable mms1_mec_bfs_gsm are all fillval (-1.000000e+31)\n",
      "16-Jan-25 19:51:26: Floating point data values for variable mms1_mec_pfn_gsm are all fillval (-1.000000e+31)\n",
      "16-Jan-25 19:51:26: Floating point data values for variable mms1_mec_bfn_gsm are all fillval (-1.000000e+31)\n",
      "16-Jan-25 19:51:26: Floating point data values for variable mms1_mec_pmin_gsm are all fillval (-1.000000e+31)\n",
      "16-Jan-25 19:51:26: Floating point data values for variable mms1_mec_bmin_gsm are all fillval (-1.000000e+31)\n",
      "16-Jan-25 19:51:27: Floating point data values for variable mms1_mec_loss_cone_angle_s are all fillval (-1.000000e+31)\n",
      "16-Jan-25 19:51:27: Floating point data values for variable mms1_mec_loss_cone_angle_n are all fillval (-1.000000e+31)\n",
      "16-Jan-25 19:51:27: Floating point data values for variable mms1_mec_pfs_geod_latlon are all fillval (-1.000000e+31)\n",
      "16-Jan-25 19:51:27: Floating point data values for variable mms1_mec_pfn_geod_latlon are all fillval (-1.000000e+31)\n",
      "16-Jan-25 19:51:27: Floating point data values for variable mms1_mec_pfs_gsm are all fillval (-1.000000e+31)\n",
      "16-Jan-25 19:51:27: Floating point data values for variable mms1_mec_bfs_gsm are all fillval (-1.000000e+31)\n",
      "16-Jan-25 19:51:27: Floating point data values for variable mms1_mec_pfn_gsm are all fillval (-1.000000e+31)\n",
      "16-Jan-25 19:51:27: Floating point data values for variable mms1_mec_bfn_gsm are all fillval (-1.000000e+31)\n",
      "16-Jan-25 19:51:27: Floating point data values for variable mms1_mec_pmin_gsm are all fillval (-1.000000e+31)\n",
      "16-Jan-25 19:51:27: Floating point data values for variable mms1_mec_bmin_gsm are all fillval (-1.000000e+31)\n"
     ]
    },
    {
     "data": {
      "text/plain": [
       "{'x': array(['2020-01-01T00:00:00.000000000', '2020-01-01T00:00:30.000000000',\n",
       "        '2020-01-01T00:01:00.000000000', ...,\n",
       "        '2020-01-04T23:58:30.000000000', '2020-01-04T23:59:00.000000000',\n",
       "        '2020-01-04T23:59:30.000000000'], dtype='datetime64[ns]'),\n",
       " 'y': array([[-103022.14797985,  -22630.7481424 ,    6293.65967293],\n",
       "        [-103114.89881914,  -22439.35411279,    6286.36814742],\n",
       "        [-103207.2737431 ,  -22247.65570303,    6279.07470234],\n",
       "        ...,\n",
       "        [-145969.04484364,  -55461.11615224,   -4884.96048988],\n",
       "        [-146106.8419048 ,  -55165.44524281,   -4892.73738136],\n",
       "        [-146244.03003486,  -54869.43150151,   -4900.51379811]])}"
      ]
     },
     "execution_count": 2,
     "metadata": {},
     "output_type": "execute_result"
    }
   ],
   "source": [
    "mms_mec_data = pyspedas.projects.mms.mms_load_mec(trange=['2020-01-01', '2020-01-05'], notplot=True)\n",
    "spatial_data = mms_mec_data['mms1_mec_r_geo']\n",
    "spatial_data"
   ]
  },
  {
   "cell_type": "code",
   "execution_count": 3,
   "metadata": {},
   "outputs": [],
   "source": [
    "\n",
    "spatial_data_obj = SpatialData(spatial_data, coord=astropy.coordinates.ITRS, units=u.km, spatial_columns_names=['x_r_geo', 'y_r_geo', 'z_r_geo'], coord_kwargs={'representation_type':'cartesian'})"
   ]
  },
  {
   "cell_type": "code",
   "execution_count": 4,
   "metadata": {},
   "outputs": [
    {
     "name": "stdout",
     "output_type": "stream",
     "text": [
      "                           x_r_geo       y_r_geo      z_r_geo\n",
      "2020-01-01 00:00:00 -103022.147980 -22630.748142  6293.659673\n",
      "2020-01-01 00:00:30 -103114.898819 -22439.354113  6286.368147\n",
      "2020-01-01 00:01:00 -103207.273743 -22247.655703  6279.074702\n",
      "2020-01-01 00:01:30 -103299.271825 -22055.653658  6271.779326\n",
      "2020-01-01 00:02:00 -103390.892258 -21863.348797  6264.482051\n",
      "2020-01-01 00:02:30 -103482.134260 -21670.741971  6257.182879\n",
      "2020-01-01 00:03:00 -103572.996908 -21477.833917  6249.881817\n",
      "2020-01-01 00:03:30 -103663.479339 -21284.625433  6242.578875\n",
      "2020-01-01 00:04:00 -103753.580509 -21091.117304  6235.274052\n",
      "2020-01-01 00:04:30 -103843.299833 -20897.310501  6227.967312\n",
      "coordinates <class 'astropy.coordinates.builtin_frames.itrs.ITRS'>\n",
      "units km\n"
     ]
    }
   ],
   "source": [
    "print(spatial_data_obj.data.head(10))\n",
    "print('coordinates', spatial_data_obj.coord)\n",
    "print('units', spatial_data_obj.units)"
   ]
  },
  {
   "cell_type": "markdown",
   "metadata": {},
   "source": [
    "## Science Data\n",
    "\n",
    "Most of the time, you also want to consider some scientific data to go along with the spatial data for plotting. Here's how you would initialize the `ScienceData` object, similar to `SpatialData`.\n",
    "\n",
    "We'll pull magnetic field from the MMS FGM instrument for the same time period and initialize our `ScienceData` object."
   ]
  },
  {
   "cell_type": "code",
   "execution_count": 5,
   "metadata": {},
   "outputs": [
    {
     "name": "stderr",
     "output_type": "stream",
     "text": [
      "16-Jan-25 19:51:31: Loading pydata/mms1/fgm/srvy/l2/2020/01/mms1_fgm_srvy_l2_20200101_v5.224.0.cdf\n",
      "16-Jan-25 19:51:31: Loading pydata/mms1/fgm/srvy/l2/2020/01/mms1_fgm_srvy_l2_20200102_v5.224.0.cdf\n",
      "16-Jan-25 19:51:31: Loading pydata/mms1/fgm/srvy/l2/2020/01/mms1_fgm_srvy_l2_20200103_v5.224.0.cdf\n",
      "16-Jan-25 19:51:31: Loading pydata/mms1/fgm/srvy/l2/2020/01/mms1_fgm_srvy_l2_20200104_v5.226.0.cdf\n"
     ]
    },
    {
     "data": {
      "text/plain": [
       "{'x': array(['2020-01-01T00:00:02.648887922', '2020-01-01T00:00:02.711388827',\n",
       "        '2020-01-01T00:00:02.773889732', ...,\n",
       "        '2020-01-05T00:00:14.645025203', '2020-01-05T00:00:14.770026980',\n",
       "        '2020-01-05T00:00:14.895028757'], dtype='datetime64[ns]'),\n",
       " 'y': array([[ -2.575452 ,   4.1985846, -22.964613 ,  23.486898 ],\n",
       "        [ -2.6951935,   2.5182579, -22.603752 ,  22.902735 ],\n",
       "        [ -3.485547 ,   0.6691314, -22.953402 ,  23.226177 ],\n",
       "        ...,\n",
       "        [  2.6056378,  -8.73475  ,  -0.8176866,   9.151711 ],\n",
       "        [  2.618569 ,  -8.728434 ,  -0.8134932,   9.149002 ],\n",
       "        [  2.6257954,  -8.727181 ,  -0.8250758,   9.150915 ]],\n",
       "       dtype=float32)}"
      ]
     },
     "execution_count": 5,
     "metadata": {},
     "output_type": "execute_result"
    }
   ],
   "source": [
    "mms_fgm_data = pyspedas.projects.mms.mms_load_fgm(trange=['2020-01-01', '2020-01-05'], notplot=True)\n",
    "science_data = mms_fgm_data['mms1_fgm_b_gse_srvy_l2']\n",
    "science_data\n"
   ]
  },
  {
   "cell_type": "code",
   "execution_count": 6,
   "metadata": {},
   "outputs": [],
   "source": [
    "science_data_obj = ScienceData(science_data, units=1e-9*u.T, science_columns_names=['Bx_GSE', 'By_GSE', 'Bz_GSE'])"
   ]
  },
  {
   "cell_type": "code",
   "execution_count": 7,
   "metadata": {},
   "outputs": [
    {
     "name": "stdout",
     "output_type": "stream",
     "text": [
      "                                 Bx_GSE    By_GSE     Bz_GSE\n",
      "2020-01-01 00:00:02.648887922 -2.575452  4.198585 -22.964613\n",
      "2020-01-01 00:00:02.711388827 -2.695194  2.518258 -22.603752\n",
      "2020-01-01 00:00:02.773889732 -3.485547  0.669131 -22.953402\n",
      "2020-01-01 00:00:02.836390638 -3.912055 -1.209539 -24.060274\n",
      "2020-01-01 00:00:02.898891543 -3.625044 -1.266421 -24.118010\n",
      "2020-01-01 00:00:02.961392449 -3.110532 -2.144957 -25.306442\n",
      "2020-01-01 00:00:03.023893354 -4.032660 -2.470277 -27.366508\n",
      "2020-01-01 00:00:03.086394260 -4.361229 -1.059933 -27.157602\n",
      "2020-01-01 00:00:03.148895165 -3.582466  1.038460 -27.104290\n",
      "2020-01-01 00:00:03.211396070 -2.496563  1.200684 -26.587170\n",
      "units 1e-09 T\n"
     ]
    }
   ],
   "source": [
    "print(science_data_obj.data.head(10))\n",
    "print('units', science_data_obj.units)"
   ]
  },
  {
   "cell_type": "markdown",
   "metadata": {},
   "source": [
    "## Create the combined data\n",
    "\n",
    "Now that you have both `SpatialData` and `ScienceData` initialized, you can combine them into an object for splotting (`SpatialTimeData`).\n",
    "\n",
    "The spatial data was in GEO coordinates; however the science data was pulled in GSE coordinates. To rectify that, we can convert the spatial data to GSE to match the science data by with the `desired_coord` argument.\n"
   ]
  },
  {
   "cell_type": "code",
   "execution_count": 8,
   "metadata": {},
   "outputs": [],
   "source": [
    "splot_data_obj = SpatialTimeData(spatial_data_obj, science=science_data_obj, desired_units=1e-9*u.T, desired_coord=GeocentricSolarEcliptic, desired_coord_kwargs={'representation_type':'cartesian'})"
   ]
  },
  {
   "cell_type": "code",
   "execution_count": 9,
   "metadata": {},
   "outputs": [
    {
     "name": "stdout",
     "output_type": "stream",
     "text": [
      "                                     lon        lat       distance    Bx_GSE  \\\n",
      "2020-01-01 00:00:02.648887922  14.910629  24.924501  105666.208298 -2.575452   \n",
      "2020-01-01 00:00:02.711388827  14.910658  24.924483  105666.320388 -2.695193   \n",
      "2020-01-01 00:00:02.773889732  14.910687  24.924466  105666.432477 -3.485547   \n",
      "2020-01-01 00:00:02.836390638  14.910716  24.924448  105666.544567 -3.912054   \n",
      "2020-01-01 00:00:02.898891543  14.910745  24.924431  105666.656656 -3.625044   \n",
      "2020-01-01 00:00:02.961392449  14.910774  24.924413  105666.768746 -3.110531   \n",
      "2020-01-01 00:00:03.023893354  14.910803  24.924396  105666.880835 -4.032660   \n",
      "2020-01-01 00:00:03.086394260  14.910832  24.924378  105666.992925 -4.361229   \n",
      "2020-01-01 00:00:03.148895165  14.910861  24.924361  105667.105014 -3.582466   \n",
      "2020-01-01 00:00:03.211396070  14.910890  24.924344  105667.217104 -2.496563   \n",
      "\n",
      "                                 By_GSE     Bz_GSE  \n",
      "2020-01-01 00:00:02.648887922  4.198585 -22.964611  \n",
      "2020-01-01 00:00:02.711388827  2.518258 -22.603752  \n",
      "2020-01-01 00:00:02.773889732  0.669131 -22.953402  \n",
      "2020-01-01 00:00:02.836390638 -1.209539 -24.060274  \n",
      "2020-01-01 00:00:02.898891543 -1.266421 -24.118010  \n",
      "2020-01-01 00:00:02.961392449 -2.144957 -25.306442  \n",
      "2020-01-01 00:00:03.023893354 -2.470277 -27.366507  \n",
      "2020-01-01 00:00:03.086394260 -1.059933 -27.157602  \n",
      "2020-01-01 00:00:03.148895165  1.038460 -27.104288  \n",
      "2020-01-01 00:00:03.211396070  1.200684 -26.587168  \n",
      "splot spatial columns Index(['lon', 'lat', 'distance'], dtype='object')\n",
      "splot coord <class 'sunpy.coordinates.frames.GeocentricSolarEcliptic'>\n",
      "splot science columns Index(['Bx_GSE', 'By_GSE', 'Bz_GSE'], dtype='object')\n",
      "splot units 1e-09 T\n"
     ]
    }
   ],
   "source": [
    "\n",
    "print(splot_data_obj.data.head(10))\n",
    "print('splot spatial columns', splot_data_obj.spatial_columns)\n",
    "print('splot coord', splot_data_obj.coord)\n",
    "print('splot science columns', splot_data_obj.science_columns)\n",
    "print('splot units', splot_data_obj.units)\n"
   ]
  },
  {
   "cell_type": "markdown",
   "metadata": {},
   "source": [
    "## TBD: Example of spatiotemporal plotting using SpatialTimeData object"
   ]
  },
  {
   "cell_type": "markdown",
   "metadata": {},
<<<<<<< HEAD
   "source": [
    "#### Transform from one coordinate frame to another\n",
    "\n",
    "Since we used sunpy coordinate system to define the splot data spatial frame, we can use the underlying functionality of sunpy to transform the spatial coordinate from one frame to another. For example, we are currently in GeocentricSolarEcliptic with coordinate units in km, but we can transform the splot merged data to be presented in Geocentric Solar Magnetospheric frame with units of AU instead. Note that sunpy coordinate transformations can be very timely if the observing time is required to calculate the location of the Sun and Earth."
   ]
  },
  {
   "cell_type": "code",
   "execution_count": 17,
   "metadata": {},
   "outputs": [
    {
     "ename": "ValueError",
     "evalue": "The truth value of an array with more than one element is ambiguous. Use a.any() or a.all()",
     "output_type": "error",
     "traceback": [
      "\u001b[0;31m---------------------------------------------------------------------------\u001b[0m",
      "\u001b[0;31mValueError\u001b[0m                                Traceback (most recent call last)",
      "Cell \u001b[0;32mIn[17], line 1\u001b[0m\n\u001b[0;32m----> 1\u001b[0m \u001b[43msplot_data_obj\u001b[49m\u001b[38;5;241;43m.\u001b[39;49m\u001b[43mtransform_coord\u001b[49m\u001b[43m(\u001b[49m\u001b[43mGeomagnetic\u001b[49m\u001b[43m,\u001b[49m\u001b[43m \u001b[49m\u001b[43mdesired_units\u001b[49m\u001b[38;5;241;43m=\u001b[39;49m\u001b[43mu\u001b[49m\u001b[38;5;241;43m.\u001b[39;49m\u001b[43mAU\u001b[49m\u001b[43m)\u001b[49m\n\u001b[1;32m      2\u001b[0m splot_data_obj\u001b[38;5;241m.\u001b[39mdata\n",
      "File \u001b[0;32m~/projects/pysplot/pysplot-test/lib/python3.9/site-packages/pysplot/io/data.py:425\u001b[0m, in \u001b[0;36mSpatialTimeData.transform_coord\u001b[0;34m(self, desired_coord, desired_coord_kwargs, desired_units)\u001b[0m\n\u001b[1;32m    423\u001b[0m current_skycoord \u001b[38;5;241m=\u001b[39m \u001b[38;5;28mself\u001b[39m\u001b[38;5;241m.\u001b[39mskycoord\n\u001b[1;32m    424\u001b[0m obstime \u001b[38;5;241m=\u001b[39m \u001b[38;5;28mself\u001b[39m\u001b[38;5;241m.\u001b[39mdata\u001b[38;5;241m.\u001b[39mindex\n\u001b[0;32m--> 425\u001b[0m transformed_skycoord, desired_frame \u001b[38;5;241m=\u001b[39m \u001b[43m_adjust_skycoord\u001b[49m\u001b[43m(\u001b[49m\u001b[43mcurrent_skycoord\u001b[49m\u001b[43m,\u001b[49m\u001b[43m \u001b[49m\u001b[43mdesired_coord\u001b[49m\u001b[43m,\u001b[49m\u001b[43m \u001b[49m\u001b[43mdesired_coord_kwargs\u001b[49m\u001b[43m,\u001b[49m\u001b[43m \u001b[49m\u001b[43mobstime\u001b[49m\u001b[38;5;241;43m=\u001b[39;49m\u001b[43mobstime\u001b[49m\u001b[43m)\u001b[49m\n\u001b[1;32m    426\u001b[0m transformed_df, spatial_columns \u001b[38;5;241m=\u001b[39m _rename_dataframe_with_skycoord_columns(\u001b[38;5;28mself\u001b[39m\u001b[38;5;241m.\u001b[39mdata, transformed_skycoord, desired_frame, \u001b[38;5;28mself\u001b[39m\u001b[38;5;241m.\u001b[39mspatial_columns, desired_units)\n\u001b[1;32m    427\u001b[0m \u001b[38;5;28mself\u001b[39m\u001b[38;5;241m.\u001b[39mdata \u001b[38;5;241m=\u001b[39m transformed_df\n",
      "File \u001b[0;32m~/projects/pysplot/pysplot-test/lib/python3.9/site-packages/pysplot/io/data_helpers.py:172\u001b[0m, in \u001b[0;36m_adjust_skycoord\u001b[0;34m(skycoord, desired_coord, desired_coord_kwargs, obstime)\u001b[0m\n\u001b[1;32m    170\u001b[0m \u001b[38;5;28;01melse\u001b[39;00m:\n\u001b[1;32m    171\u001b[0m     desired_frame \u001b[38;5;241m=\u001b[39m desired_coord(\u001b[38;5;241m*\u001b[39m\u001b[38;5;241m*\u001b[39mdesired_coord_kwargs)\n\u001b[0;32m--> 172\u001b[0m transformed_skycoord \u001b[38;5;241m=\u001b[39m \u001b[43mskycoord\u001b[49m\u001b[38;5;241;43m.\u001b[39;49m\u001b[43mtransform_to\u001b[49m\u001b[43m(\u001b[49m\u001b[43mdesired_frame\u001b[49m\u001b[43m)\u001b[49m\n\u001b[1;32m    173\u001b[0m \u001b[38;5;28;01mreturn\u001b[39;00m transformed_skycoord, desired_frame\n",
      "File \u001b[0;32m~/projects/pysplot/pysplot-test/lib/python3.9/site-packages/astropy/coordinates/baseframe.py:1273\u001b[0m, in \u001b[0;36mBaseCoordinateFrame.transform_to\u001b[0;34m(self, new_frame)\u001b[0m\n\u001b[1;32m   1271\u001b[0m     msg \u001b[38;5;241m=\u001b[39m \u001b[38;5;124m\"\u001b[39m\u001b[38;5;124mCannot transform from \u001b[39m\u001b[38;5;132;01m{0}\u001b[39;00m\u001b[38;5;124m to \u001b[39m\u001b[38;5;132;01m{1}\u001b[39;00m\u001b[38;5;124m\"\u001b[39m\n\u001b[1;32m   1272\u001b[0m     \u001b[38;5;28;01mraise\u001b[39;00m ConvertError(msg\u001b[38;5;241m.\u001b[39mformat(\u001b[38;5;28mself\u001b[39m\u001b[38;5;241m.\u001b[39m\u001b[38;5;18m__class__\u001b[39m, new_frame\u001b[38;5;241m.\u001b[39m\u001b[38;5;18m__class__\u001b[39m))\n\u001b[0;32m-> 1273\u001b[0m \u001b[38;5;28;01mreturn\u001b[39;00m \u001b[43mtrans\u001b[49m\u001b[43m(\u001b[49m\u001b[38;5;28;43mself\u001b[39;49m\u001b[43m,\u001b[49m\u001b[43m \u001b[49m\u001b[43mnew_frame\u001b[49m\u001b[43m)\u001b[49m\n",
      "File \u001b[0;32m~/projects/pysplot/pysplot-test/lib/python3.9/site-packages/astropy/coordinates/transformations.py:1537\u001b[0m, in \u001b[0;36mCompositeTransform.__call__\u001b[0;34m(self, fromcoord, toframe)\u001b[0m\n\u001b[1;32m   1534\u001b[0m             frattrs[inter_frame_attr_nm] \u001b[38;5;241m=\u001b[39m attr\n\u001b[1;32m   1536\u001b[0m     curr_toframe \u001b[38;5;241m=\u001b[39m t\u001b[38;5;241m.\u001b[39mtosys(\u001b[38;5;241m*\u001b[39m\u001b[38;5;241m*\u001b[39mfrattrs)\n\u001b[0;32m-> 1537\u001b[0m     curr_coord \u001b[38;5;241m=\u001b[39m \u001b[43mt\u001b[49m\u001b[43m(\u001b[49m\u001b[43mcurr_coord\u001b[49m\u001b[43m,\u001b[49m\u001b[43m \u001b[49m\u001b[43mcurr_toframe\u001b[49m\u001b[43m)\u001b[49m\n\u001b[1;32m   1539\u001b[0m \u001b[38;5;66;03m# this is safe even in the case where self.transforms is empty, because\u001b[39;00m\n\u001b[1;32m   1540\u001b[0m \u001b[38;5;66;03m# coordinate objects are immutable, so copying is not needed\u001b[39;00m\n\u001b[1;32m   1541\u001b[0m \u001b[38;5;28;01mreturn\u001b[39;00m curr_coord\n",
      "File \u001b[0;32m~/projects/pysplot/pysplot-test/lib/python3.9/site-packages/astropy/coordinates/transformations.py:1027\u001b[0m, in \u001b[0;36mFunctionTransformWithFiniteDifference.__call__\u001b[0;34m(self, fromcoord, toframe)\u001b[0m\n\u001b[1;32m   1025\u001b[0m supcall \u001b[38;5;241m=\u001b[39m \u001b[38;5;28mself\u001b[39m\u001b[38;5;241m.\u001b[39mfunc\n\u001b[1;32m   1026\u001b[0m \u001b[38;5;28;01mif\u001b[39;00m \u001b[38;5;129;01mnot\u001b[39;00m fromcoord\u001b[38;5;241m.\u001b[39mdata\u001b[38;5;241m.\u001b[39mdifferentials:\n\u001b[0;32m-> 1027\u001b[0m     \u001b[38;5;28;01mreturn\u001b[39;00m \u001b[43msupcall\u001b[49m\u001b[43m(\u001b[49m\u001b[43mfromcoord\u001b[49m\u001b[43m,\u001b[49m\u001b[43m \u001b[49m\u001b[43mtoframe\u001b[49m\u001b[43m)\u001b[49m\n\u001b[1;32m   1028\u001b[0m \u001b[38;5;66;03m# this is the finite difference case\u001b[39;00m\n\u001b[1;32m   1030\u001b[0m \u001b[38;5;28;01mif\u001b[39;00m \u001b[38;5;28mcallable\u001b[39m(\u001b[38;5;28mself\u001b[39m\u001b[38;5;241m.\u001b[39mfinite_difference_dt):\n",
      "File \u001b[0;32m~/projects/pysplot/pysplot-test/lib/python3.9/site-packages/sunpy/coordinates/_transformations.py:256\u001b[0m, in \u001b[0;36m_transformation_debug.<locals>.decorator.<locals>.wrapped_func\u001b[0;34m(*args, **kwargs)\u001b[0m\n\u001b[1;32m    253\u001b[0m     \u001b[38;5;66;03m# Increment the layer level to increase the indentation for nested transformations\u001b[39;00m\n\u001b[1;32m    254\u001b[0m     _layer_level \u001b[38;5;241m+\u001b[39m\u001b[38;5;241m=\u001b[39m \u001b[38;5;241m1\u001b[39m\n\u001b[0;32m--> 256\u001b[0m result \u001b[38;5;241m=\u001b[39m \u001b[43mfunc\u001b[49m\u001b[43m(\u001b[49m\u001b[38;5;241;43m*\u001b[39;49m\u001b[43margs\u001b[49m\u001b[43m,\u001b[49m\u001b[43m \u001b[49m\u001b[38;5;241;43m*\u001b[39;49m\u001b[38;5;241;43m*\u001b[39;49m\u001b[43mkwargs\u001b[49m\u001b[43m)\u001b[49m\n\u001b[1;32m    258\u001b[0m \u001b[38;5;28;01mif\u001b[39;00m debug_output:\n\u001b[1;32m    259\u001b[0m     \u001b[38;5;66;03m# Decrement the layer level\u001b[39;00m\n\u001b[1;32m    260\u001b[0m     _layer_level \u001b[38;5;241m-\u001b[39m\u001b[38;5;241m=\u001b[39m \u001b[38;5;241m1\u001b[39m\n",
      "File \u001b[0;32m~/projects/pysplot/pysplot-test/lib/python3.9/site-packages/sunpy/coordinates/_transformations.py:1110\u001b[0m, in \u001b[0;36mgeo_to_mag\u001b[0;34m(geocoord, magframe)\u001b[0m\n\u001b[1;32m   1107\u001b[0m \u001b[38;5;66;03m# First transform the GEO coord to the MAG obstime\u001b[39;00m\n\u001b[1;32m   1108\u001b[0m int_coord \u001b[38;5;241m=\u001b[39m _transform_obstime(geocoord, magframe\u001b[38;5;241m.\u001b[39mobstime)\n\u001b[0;32m-> 1110\u001b[0m lon, lat \u001b[38;5;241m=\u001b[39m \u001b[43mmagframe\u001b[49m\u001b[38;5;241;43m.\u001b[39;49m\u001b[43mdipole_lonlat\u001b[49m\n\u001b[1;32m   1112\u001b[0m lat_matrix \u001b[38;5;241m=\u001b[39m rotation_matrix(\u001b[38;5;241m90\u001b[39m\u001b[38;5;241m*\u001b[39mu\u001b[38;5;241m.\u001b[39mdeg \u001b[38;5;241m-\u001b[39m lat, \u001b[38;5;124m'\u001b[39m\u001b[38;5;124my\u001b[39m\u001b[38;5;124m'\u001b[39m)\n\u001b[1;32m   1113\u001b[0m lon_matrix \u001b[38;5;241m=\u001b[39m rotation_matrix(lon, \u001b[38;5;124m'\u001b[39m\u001b[38;5;124mz\u001b[39m\u001b[38;5;124m'\u001b[39m)\n",
      "File \u001b[0;32m~/projects/pysplot/pysplot-test/lib/python3.9/site-packages/sunpy/coordinates/frames.py:928\u001b[0m, in \u001b[0;36mBaseMagnetic.dipole_lonlat\u001b[0;34m(self)\u001b[0m\n\u001b[1;32m    914\u001b[0m \u001b[38;5;129m@add_common_docstring\u001b[39m(\u001b[38;5;241m*\u001b[39m\u001b[38;5;241m*\u001b[39m_frame_parameters())\n\u001b[1;32m    915\u001b[0m \u001b[38;5;129m@property\u001b[39m\n\u001b[1;32m    916\u001b[0m \u001b[38;5;28;01mdef\u001b[39;00m \u001b[38;5;21mdipole_lonlat\u001b[39m(\u001b[38;5;28mself\u001b[39m):\n\u001b[1;32m    917\u001b[0m \u001b[38;5;250m    \u001b[39m\u001b[38;5;124;03m\"\"\"\u001b[39;00m\n\u001b[1;32m    918\u001b[0m \u001b[38;5;124;03m    The geographic longitude/latitude of the Earth's magnetic north pole.\u001b[39;00m\n\u001b[1;32m    919\u001b[0m \n\u001b[0;32m   (...)\u001b[0m\n\u001b[1;32m    926\u001b[0m \u001b[38;5;124;03m    {igrf_reference}\u001b[39;00m\n\u001b[1;32m    927\u001b[0m \u001b[38;5;124;03m    \"\"\"\u001b[39;00m\n\u001b[0;32m--> 928\u001b[0m     g10, g11, h11 \u001b[38;5;241m=\u001b[39m \u001b[38;5;28;43mself\u001b[39;49m\u001b[38;5;241;43m.\u001b[39;49m\u001b[43m_lowest_igrf_coeffs\u001b[49m\n\u001b[1;32m    929\u001b[0m     \u001b[38;5;66;03m# Intentionally use arctan() instead of arctan2() to get angles in specific quadrants\u001b[39;00m\n\u001b[1;32m    930\u001b[0m     lon \u001b[38;5;241m=\u001b[39m (np\u001b[38;5;241m.\u001b[39marctan(h11 \u001b[38;5;241m/\u001b[39m g11) \u001b[38;5;241m<<\u001b[39m u\u001b[38;5;241m.\u001b[39mrad)\u001b[38;5;241m.\u001b[39mto(u\u001b[38;5;241m.\u001b[39mdeg)\n",
      "File \u001b[0;32m~/projects/pysplot/pysplot-test/lib/python3.9/site-packages/sunpy/coordinates/frames.py:898\u001b[0m, in \u001b[0;36mBaseMagnetic._lowest_igrf_coeffs\u001b[0;34m(self)\u001b[0m\n\u001b[1;32m    895\u001b[0m     h11s \u001b[38;5;241m=\u001b[39m \u001b[38;5;28mlist\u001b[39m(\u001b[38;5;28mmap\u001b[39m(\u001b[38;5;28mfloat\u001b[39m, f\u001b[38;5;241m.\u001b[39mreadline()\u001b[38;5;241m.\u001b[39msplit()[\u001b[38;5;241m3\u001b[39m:]))\n\u001b[1;32m    897\u001b[0m decimalyear \u001b[38;5;241m=\u001b[39m \u001b[38;5;28mself\u001b[39m\u001b[38;5;241m.\u001b[39mobstime\u001b[38;5;241m.\u001b[39mutc\u001b[38;5;241m.\u001b[39mdecimalyear\n\u001b[0;32m--> 898\u001b[0m \u001b[38;5;28;01mif\u001b[39;00m decimalyear \u001b[38;5;241m<\u001b[39m \u001b[38;5;241m1900.0\u001b[39m:\n\u001b[1;32m    899\u001b[0m     \u001b[38;5;28;01mraise\u001b[39;00m \u001b[38;5;167;01mValueError\u001b[39;00m\n\u001b[1;32m    901\u001b[0m \u001b[38;5;28;01mif\u001b[39;00m decimalyear \u001b[38;5;241m<\u001b[39m\u001b[38;5;241m=\u001b[39m years[\u001b[38;5;241m-\u001b[39m\u001b[38;5;241m1\u001b[39m]:\n\u001b[1;32m    902\u001b[0m     \u001b[38;5;66;03m# Use piecewise linear interpolation before the last year\u001b[39;00m\n",
      "\u001b[0;31mValueError\u001b[0m: The truth value of an array with more than one element is ambiguous. Use a.any() or a.all()"
     ]
    }
   ],
   "source": [
    "## TODO: make this work\n",
    "#splot_data_obj.transform_coord(Geomagnetic, desired_units=u.AU)\n",
    "#splot_data_obj.data"
   ]
=======
   "source": []
>>>>>>> 51f9f9c8
  },
  {
   "cell_type": "markdown",
   "metadata": {},
   "source": []
  }
 ],
 "metadata": {
  "language_info": {
   "name": "python"
  }
 },
 "nbformat": 4,
 "nbformat_minor": 2
}<|MERGE_RESOLUTION|>--- conflicted
+++ resolved
@@ -384,7 +384,6 @@
   {
    "cell_type": "markdown",
    "metadata": {},
-<<<<<<< HEAD
    "source": [
     "#### Transform from one coordinate frame to another\n",
     "\n",
@@ -422,9 +421,6 @@
     "#splot_data_obj.transform_coord(Geomagnetic, desired_units=u.AU)\n",
     "#splot_data_obj.data"
    ]
-=======
-   "source": []
->>>>>>> 51f9f9c8
   },
   {
    "cell_type": "markdown",
